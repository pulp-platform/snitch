--- conflicted
+++ resolved
@@ -7,14 +7,11 @@
 MKFILE_PATH := $(abspath $(lastword $(MAKEFILE_LIST)))
 MKFILE_DIR  := $(dir $(MKFILE_PATH))
 ROOT        := ${MKFILE_DIR}../../../../..
-<<<<<<< HEAD
 
 include $(ROOT)/util/Makefrag
 
 CROSS_COMPILE = ${MKFILE_DIR}/../br2_external/install/bin/riscv64-buildroot-linux-gnu-
-=======
 CVA6_SDK  ?= ${ROOT}/../cva6-sdk
->>>>>>> 1f2a396b
 INCLUDES = -I./ -I./src
 SRCS_C = src/main.c src/uart.c
 OBJS_C = $(SRCS_C:.c=.o)
@@ -50,15 +47,8 @@
 	$(OBJDUMP) -d bootrom.elf > bootrom.dump
 	$(OBJCOPY) --pad-to 0x1001000 -O binary bootrom.elf bootrom.bin
 
-<<<<<<< HEAD
-bootrom-spl.bin: bootrom.S $(OBJS_C) bootrom.ld occamy.dtb $(UBOOT_SPL_BIN)
-	$(CC) -mabi=lp64d -march=rv64imafd -static -nostartfiles $(INCLUDES) -Tbootrom.ld -DSPLBIN=\"$(UBOOT_SPL_BIN)\" $< $(OBJS_C) -o bootrom-spl.elf
-	$(OBJDUMP) -d bootrom-spl.elf > bootrom-spl.dump
-	$(OBJCOPY) -O binary bootrom-spl.elf bootrom-spl.bin
-=======
 bootrom-spl.bin: bootrom.bin  $(CVA6_SDK)/u-boot/spl/u-boot-spl.bin
 	cat $^ > $@
->>>>>>> 1f2a396b
 
 %.coe: %.bin
 	bin2coe -i $< -o $@ -w 32
